--- conflicted
+++ resolved
@@ -2,13 +2,7 @@
 
 ## Project Overview
 
-<<<<<<< HEAD
-The **Hazeltree Lodge** website serves as the primary platform for a Bed & Breakfast (B&B), offering key functionalities such as room browsing, booking, inquiries, and payments. This project ensures a smooth user experience with an integrated booking system, a CMS for easy content management, and secure payment processing.
-
-You can view the live demo here: [Live Demo](https://www.hazeltreelodge.com)
-=======
 This is the mai nrepository for hazeltree Lodge website.
->>>>>>> 562c94d3
 
 ## Tech Stack
 
@@ -20,11 +14,8 @@
 - **Beds24**: Used to manage room availability, pricing, and bookings.
 - **Contentful**: A CMS to easily update website content such as text, images and more.
 
-<<<<<<< HEAD
-=======
 Note: You can only clone this repository if you grantet access.
 
->>>>>>> 562c94d3
 ## Installation and Setup
 
 To set up the project locally, follow these steps:
@@ -32,11 +23,7 @@
 1. **Clone the repository**:
 
    ```bash
-<<<<<<< HEAD
-   git clone https://github.com/Emanuele-Sgroi/hazeltree-lodge-website.git
-=======
    git clone [https://github.com/Emanuele-Sgroi/hazeltree-lodge-website.git](https://github.com/Emanuele-Sgroi/Hazeltree-Lodge.git)
->>>>>>> 562c94d3
    ```
 
 2. **Navigate to the project directory**:
@@ -81,22 +68,4 @@
 
   ```bash
   npm run dev
-<<<<<<< HEAD
-  ```
-
-- **Contentful CMS**: The CMS is custom-built for Hazeltree Lodge. To view or manage content, check the hooks in the code that are related to the CMS structure. If you prefer working with static content, you can disable API calls temporarily and substitute static content in the UI.
-
-## Deployment
-
-This project is optimized for deployment on **Vercel**. To deploy:
-
-1. Connect the repository to your Vercel account.
-2. Deploy directly through Vercel's deployment system.
-3. No special configurations are needed for Vercel.
-
-## License
-
-This project is licensed under a custom MIT License. It allows non-commercial use, modification, and distribution, provided that proper attribution is given to the original developer, **Emanuele Sgroi** and conditions are met. For more details, see the `LICENSE` file.
-=======
-  ```
->>>>>>> 562c94d3
+  ```